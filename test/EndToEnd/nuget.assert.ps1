# Nuget specific assert helpers

function Get-SolutionPackage {
    param(
        [parameter(Mandatory = $true)]
        [string]$Id,
        [string]$Version
    )

    # Get the package entries from the solution
    $packages = Get-Package | ?{ $_.Id -eq $Id }

    if($Version) {
        $actualVersion = [NuGet.Versioning.NuGetVersion]::Parse($Version)
        $packages = $packages | ?{[NuGet.Versioning.NuGetVersion]::Parse($_.Version[0]) -eq $actualVersion }
    }
    
    $packages
}

function Get-PackageConfigName {
    param(
        [parameter(Mandatory = $true)]
        $Project)
    $projectName = Get-ProjectName $Project

    $configName = "packages." + $projectName + ".config"

    # Check for existence of packages.project_name.config
    $configPath = Join-Path (Get-ProjectDir $Project) $configName

    if (-not (Test-Path $configPath))
    {
<<<<<<< HEAD
=======
        # Check for existence on disk of packages.config
        #Assert-PathExists (Join-Path (Get-ProjectDir $Project) "packages.config")

>>>>>>> 5d549b30
        $configName = "packages.config"
    }

    return $configName
}

function Get-PackagesConfigNuGetProject {
    param(
        [parameter(Mandatory = $true)]
        $Project
    )

    $configName = Get-PackageConfigName $Project
    Write-Host 'Packages config file name is ' $configName
    $packagesConfigFile = (Join-Path (Get-ProjectDir $Project) $configName)
    $metadataDictionary = New-Object 'System.Collections.Generic.Dictionary[string,object]'
    $targetFrameworkMoniker = $project.Properties.Item("TargetFrameworkMoniker").Value
    $nuGetFramework = [NuGet.Frameworks.NuGetFramework]::Parse($targetFrameworkMoniker)
    $metadataDictionary.Add('TargetFramework', $nuGetFramework)
    $packagesConfigNuGetProject = New-Object NuGet.ProjectManagement.PackagesConfigNuGetProject($packagesConfigFile, $metadataDictionary)
    return $packagesConfigNuGetProject
}


function Get-InstalledPackageReferencesFromProject {
    param(
        [parameter(Mandatory = $true)]
        $packagesConfigNuGetProject
    )

    $token = [System.Threading.CancellationToken]::None
    $task = $packagesConfigNuGetProject.GetInstalledPackagesAsync($token)
    $task.Wait()

    $result = ,$task.Result
    Write-Host 'Packages count in packages config file: ' $result.Count
    return $result
}


function Get-ProjectPackage {
    param(
        [parameter(Mandatory = $true)]
        $Project,
        [parameter(Mandatory = $true)]
        [string]$Id,
        [string]$Version
    )
    
    $packagesConfigNuGetProject = Get-PackagesConfigNuGetProject $Project
        
    # We can't call the nuget methods since powershell gets confused with overload resolution
    $packages = (Get-InstalledPackageReferencesFromProject $packagesConfigNuGetProject) | ?{ $_.PackageIdentity.Id -eq $Id }    
    
    if($Version) {
        $actualVersion = [NuGet.Versioning.NuGetVersion]::Parse($Version)
        $packages = $packages | ?{ $_.Version -eq $actualVersion }
    }
    
    $packages
}

function Add-PackageConstraint {
    param(
        [parameter(Mandatory = $true)]
        $Project,
        [parameter(Mandatory = $true)]
        [string]$Id,
        [string]$Constraint
    )

   $path = (Get-ProjectItemPath $Project packages.config)
   $packagesConfig = [xml](Get-Content $path)
   $reference = $packagesConfig.packages.package | ?{ $_.Id -eq $Id } | Select -First 1
   Assert-NotNull $reference "Unable to find package $Id"
   $reference.SetAttribute("allowedVersions", $Constraint)
   $packagesConfig.Save($path)
}

function Assert-Package {
    param(
        [parameter(Mandatory = $true)]
        $Project,
        [parameter(Mandatory = $true)]
        [string]$Id,
        [string]$Version
    )

    $projectName = Get-ProjectName $Project

    $configName = Get-PackageConfigName $Project
	
	# Check for existence on disk of packages.config
	if($configName -eq "packages.config") {Assert-PathExists (Join-Path (Get-ProjectDir $Project) "packages.config")}

    # Check for the project item
    Assert-NotNull (Get-ProjectItem $Project $configName) "$configName does not exist in $projectName"
        
    $packagesConfigNuGetProject = Get-PackagesConfigNuGetProject $Project
    
    Assert-NotNull $packagesConfigNuGetProject "Unable to find the project repository"
    
    $packagesInPackagesConfig = Get-InstalledPackageReferencesFromProject $packagesConfigNuGetProject
    if($Version) {
        $actualVersion = [NuGet.Versioning.NuGetVersion]::Parse($Version)
        $packageIdentity = New-Object NuGet.PackagingCore.PackageIdentity($Id, $actualVersion)
        Assert-NotNull ($packagesInPackagesConfig | where { $_.PackageIdentity.Equals($packageIdentity) }) "Package $Id $Version is not referenced in $($Project.Name)"
    }
    else
    {
        Assert-NotNull ($packagesInPackagesConfig | where { $_.PackageIdentity.Id -eq $Id }) "Package $Id is not referenced in $($Project.Name)"
    }    
}

function Assert-NoPackage {
    param(
        [parameter(Mandatory = $true)]
        $Project,
        [parameter(Mandatory = $true)]
        [string]$Id,
        [string]$Version
    )
    
    # Check for existance on disk of packages.config
    if ((Join-Path (Get-ProjectDir $Project) packages.config) -eq $false)
    {
        return
    }
    
    # Check for the project item
    # Assert-NotNull (Get-ProjectItem $Project packages.config) "packages.config does not exist in $($Project.Name)"
    
    $packagesConfigNuGetProject = Get-PackagesConfigNuGetProject $Project
    if (!$packagesConfigNuGetProject) 
    {
        return
    }
    
    if($Version) {
        $actualVersion = [NuGet.Versioning.NuGetVersion]::Parse($Version)
        $packageIdentity = New-Object NuGet.PackagingCore.PackageIdentity($Id, $actualVersion)
        Assert-Null ((Get-InstalledPackageReferencesFromProject $packagesConfigNuGetProject) | where { $_.PackageIdentity.Equals($packageIdentity) }) "Package $Id $Version is not referenced in $($Project.Name)"
    }
    else
    {
        Assert-Null ((Get-InstalledPackageReferencesFromProject $packagesConfigNuGetProject | where { $_.PackageIdentity.Id -eq $Id })) "Package $Id is not referenced in $($Project.Name)"
    }
}

function Assert-SolutionPackage {
    param(
        [parameter(Mandatory = $true)]
        [string]$Id,
        [string]$Version
    )
    
    # Make sure the packages directory exists
    Assert-PathExists (Get-PackagesDir) "The packages directory doesn't exist"
    
    $packages = Get-SolutionPackage $Id $Version
    
    if(!$packages -or $packages.Count -eq 0) {
        Assert-Fail "Package $Id $Version does not exist at solution level"
    }
}

function Assert-NoSolutionPackage {
    param(
        [parameter(Mandatory = $true)]
        [string]$Id,
        [parameter(Mandatory = $true)]
        [string]$Version
    )
    
    # Make sure the packages directory exists
    $packagesDir = Get-PackagesDir
    if (-not (Test-Path $packagesDir))
    {
        return
    }

    $thisPackageDir = Join-Path $packagesDir ($Id + "." + $Version)
    if (-not (Test-Path $thisPackageDir))
    {
        return
    }

    # if there is a .deleteme file next to the folder, consider the installation succeeds
    $deleteMeFile = $thisPackageDir + ".deleteme"
    if (Test-Path $deleteMeFile)
    {
        return
    } 
    
    Assert-Fail "Package $Id $Version does EXIST at solution level"
}

function Assert-ProjectImport {
    param(
        [parameter(Mandatory = $true)]
        $project,
        [parameter(Mandatory = $true)]
        [string]$importFile
    )

    $project.Save()
    $doc = [xml](Get-Content $project.FullName)

    if (!$doc.Project.Import)
    {
        Assert-Fail "Project $($project.Name) does NOT contain the import file `'$importFile`'"
    }

    $matchedImports = @($doc.Project.Import) | ? { $_.Project -eq $importFile }
    if (!$matchedImports)
    {
        Assert-Fail "Project $($project.Name) does NOT contain the import file `'$importFile`'"
    }
}

function Assert-NoProjectImport {
    param(
        [parameter(Mandatory = $true)]
        $project,
        [parameter(Mandatory = $true)]
        [string]$importFile
    )

    $project.Save()
    $doc = [xml](Get-Content $project.FullName)

    if ($doc.Project.Import)
    {
        $matchedImports = @($doc.Project.Import) | ? { $_.Project -eq $importFile }
        if ($matchedImports)
        {
            Assert-Fail "Project $($project.Name) does contain the import file `'$importFile`'"
        }
    }
}

function Get-PackagesDir {
    # TODO: Handle when the package location changes
    Join-Path (Get-SolutionDir) packages
}<|MERGE_RESOLUTION|>--- conflicted
+++ resolved
@@ -31,12 +31,10 @@
 
     if (-not (Test-Path $configPath))
     {
-<<<<<<< HEAD
-=======
+
         # Check for existence on disk of packages.config
         #Assert-PathExists (Join-Path (Get-ProjectDir $Project) "packages.config")
 
->>>>>>> 5d549b30
         $configName = "packages.config"
     }
 
